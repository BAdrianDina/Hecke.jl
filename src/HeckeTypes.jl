--- conflicted
+++ resolved
@@ -291,11 +291,7 @@
     return NfOrdElem(O, map(ZZ, arr))
   end
 
-<<<<<<< HEAD
   function NfOrdElem(x::NfOrdElem{T})
-=======
-  function NfOrdElem(x::NfOrdElem)
->>>>>>> 6d420046
     return x  ### Check parent?
   end
 end
