################################################################################
#
#  Type declaration
#
################################################################################

#mutable struct NfRelToNfRelNSMor{T} <: Map{NfRel{T}, NfRelNS{T}, HeckeMap, NfRelToNfRelNSMor}
#  header::MapHeader{NfRel{T}, NfRelNS{T}}
#  prim_img::NfRelNSElem{T}
#  emb::Array{NfRelElem{T}, 1}
#  coeff_aut::NfToNfMor
#
#  function NfRelToNfRelNSMor{T}(K::NfRel{T}, L::NfRelNS{T}, a::NfRelNSElem{T}, emb::Array{NfRelElem{T}, 1}) where {T}
#    function image(x::NfRelElem{T})
#      # x is an element of K
#      f = data(x)
#      # First evaluate the coefficients of f at a to get a polynomial over L
#      # Then evaluate at b
#      return f(a)
#    end
#
#    function preimage(x::NfRelNSElem{T})
#      return msubst(x.data, emb)
#    end
#
#    z = new{T}()
#    z.prim_img = a
#    z.coeff_aut = id_hom(base_field(K))
#    z.emb = emb
#    z.header = MapHeader(K, L, image, preimage)
#    return z
#  end  
#
#  function NfRelToNfRelNSMor{T}(K::NfRel{T}, L::NfRelNS{T}, a::NfRelNSElem{T}) where T
#    function image(x::NfRelElem{T})
#      # x is an element of K
#      f = data(x)
#      # First evaluate the coefficients of f at a to get a polynomial over L
#      # Then evaluate at b
#      return f(a)
#    end
#
#    z = new{T}()
#    z.prim_img = a
#    z.header = MapHeader(K, L, image)
#    return z
#  end  
#
#  function NfRelToNfRelNSMor{T}(K::NfRel{T}, L::NfRelNS{T}, aut::Map, a::NfRelNSElem{T}) where {T}
#    aut = NfToNfMor(domain(aut), codomain(aut), aut(gen(domain(aut))))
#    function image(x::NfRelElem{T})
#      # x is an element of K
#      f = deepcopy(data(x))
#      for i=0:degree(f)
#        setcoeff!(f, i, aut(coeff(f, i)))
#      end
#      # First evaluate the coefficients of f at a to get a polynomial over L
#      # Then evaluate at b
#      return f(a)
#    end
#
#    z = new{T}()
#    z.prim_img = a
#    z.coeff_aut = aut
#    z.header = MapHeader(K, L, image)
#    return z
#  end  
#end
#
#mutable struct NfToNfRelNSMor <: Map{AnticNumberField, NfRelNS{nf_elem}, HeckeMap, NfToNfRelNSMor}
#  header::MapHeader{AnticNumberField, NfRelNS{nf_elem}}
#  img_gen::NfRelNSElem{nf_elem}
#  preimg_base_field::nf_elem
#  preimgs::Vector{nf_elem}
#  
#  function NfToNfRelNSMor(K::AnticNumberField, L::NfRelNS{nf_elem}, img_gen::NfRelNSElem{nf_elem})
#    z = new()
#    z.header = MapHeader(K, L)
#    z.img_gen = img_gen
#    return z
#  end
#end
#
#mutable struct NfRelNSToNfRelNSMor{T} <: Map{NfRelNS{T}, NfRelNS{T}, HeckeMap, NfRelNSToNfRelNSMor}
#  header::MapHeader{NfRelNS{T}, NfRelNS{T}}
#  emb::Array{NfRelNSElem{T}, 1}
#  coeff_aut::NfToNfMor
#
#  inv_emb::Array{NfRelNSElem{T}, 1}
#  inv_coeff_aut::NfToNfMor
#
#  function NfRelNSToNfRelNSMor{T}(K::NfRelNS{T}, L::NfRelNS{T}, emb::Array{NfRelNSElem{T}, 1}) where {T}
#    function image(x::NfRelNSElem{T})
#      # x is an element of K
#      # First evaluate the coefficients of f at a to get a polynomial over L
#      # Then evaluate at b
#      return msubst(x.data, emb)
#    end
#
#    z = new{T}()
#    z.emb = emb
#    z.header = MapHeader(K, L, image)
#    return z
#  end  
#
#  function NfRelNSToNfRelNSMor{T}(K::NfRelNS{T}, L::NfRelNS{T}, aut::NfToNfMor, emb::Array{NfRelNSElem{T}, 1}) where {T}
#    function image(x::NfRelNSElem{T})
#      # x is an element of K
#      # First evaluate the coefficients of f at a to get a polynomial over L
#      # Then evaluate at b
#      f = x.data
#      Kbxyz = parent(f)
#      k = nvars(Kbxyz)
#      Lbxyz = PolynomialRing(base_field(L), k, cached = false)[1]
#      coeffs = Vector{T}(undef, length(f.coeffs))
#      for i = 1:length(coeffs)
#        coeffs[i] = aut(f.coeffs[i])
#      end
#      g = Lbxyz(coeffs, f.exps)
#      return msubst(g, emb)
#    end
#
#    z = new{T}()
#    z.emb = emb
#    z.coeff_aut = aut
#    z.header = MapHeader(K, L, image)
#    return z
#  end  
#end
#
#################################################################################
##
##  Morphism type
##
#################################################################################
#
#morphism_type(K::NfRel{T}, L::NfRelNS{T}) where T = NfRelToNfRelNSMor{T}
#morphism_type(K::NfRelNS{T}, L::NfRelNS{T}) where T = NfRelNSToNfRelNSMor{T}

################################################################################
#
#  Constructors
#
################################################################################

#function hom(K::NfRel{T}, L::NfRelNS{T}, a::NfRelNSElem{T}) where {T}
#  return NfRelToNfRelNSMor{T}(K, L, a)
#end
#
#function hom(K::NfRel{T}, L::NfRelNS{T}, a::NfRelNSElem{T}, emb::Array{NfRelElem{T}, 1}) where {T}
#  return NfRelToNfRelNSMor{T}(K, L, a, emb)
#end
#
#function hom(K::NfRel{nf_elem}, L::NfRelNS{nf_elem}, aut_base::NfToNfMor, a::NfRelNSElem{nf_elem}) 
#  return NfRelToNfRelNSMor{nf_elem}(K, L, aut_base, a)
#end

#function hom(K::NfRelNS{T}, L::NfRelNS{T}, emb::Array{NfRelNSElem{T}, 1}; check = true) where {T}
#  f = NfRelNSToNfRelNSMor{T}(K, L, emb)
#  if check && T == nf_elem
#    @assert isconsistent(f)
#  end
#  return f
#end

#function hom(K::NfRelNS{nf_elem}, L::NfRelNS{nf_elem}, emb::Array{NfRelNSElem{nf_elem}, 1}; check = true)
#  @assert base_field(K) == base_field(L)
#  return hom(K, L, id_hom(base_field(K)), emb, check = check)
#end

#function hom(K::NfRelNS{nf_elem}, L::NfRelNS{nf_elem}, coeff_aut::NfToNfMor, emb::Array{NfRelNSElem{nf_elem}, 1}; check = true)
#  f = NfRelNSToNfRelNSMor{nf_elem}(K, L, coeff_aut, emb)
#  if check 
#    @assert isconsistent(f)
#  end
#  return f
#end

id_hom(K::NfRelNS{T}) where T = NfRelNSToNfRelNSMor{T}(K, K, id_hom(base_field(K)), gens(K))

################################################################################
#
#  Hash function
#
################################################################################

#function Base.hash(f::NfRelNSToNfRelNSMor{T}, u::UInt64) where T
#  #I combine the hash functions for the automorphism of the base field and the hash function for the images of the generators.
#  a = hash(f.coeff_aut, u)
#  for i = 1:length(f.emb)
#    a = hash(f.emb[i], a)
#  end
#  return a
#end
#
#function Base.hash(f::NfRelToNfRelMor{T}, u::UInt64) where T
#  #I combine the hash functions for the automorphism of the base field and the hash function for the images of the generators.
#  a = hash(f.prim_img, u)
#  if isdefined(f, :coeff_aut)
#    a = hash(f.coeff_aut, a)
#  end
#  return a
#end
#
#################################################################################
##
##  Some consistency check
##
#################################################################################
#
#function isconsistent(f::NfRelToNfRelMor{T}) where T
#  K = domain(f)
#  p = K.pol
#  p1 = map_coeffs(f.coeff_aut, p, cached = false)
#  if !iszero(p1(f.prim_img))
#    error("Wrong")
#  end
#  return true
#end
#
#function isconsistent(f::NfRelNSToNfRelNSMor{T}) where T  
#  K = domain(f)
#  for i = 1:length(K.pol)
#    p = map_coeffs(f.coeff_aut, K.pol[i])
#    if !iszero(evaluate(p, f.emb))
#      error("wrong!")
#    end
#  end
#  return true
#end
#
#################################################################################
##
##  Composition
##
#################################################################################
#
#function Base.:(*)(f::NumFieldMor{<:NfRelNS, <:NfRelNS}, g::NumFieldMor{<:NfRelNS, <:NfRelNS})
#  codomain(f) == domain(g) || throw("Maps not compatible")
#
#  a = gens(domain(f))
#  @show elem_type(codomain(g))[ g(f(x)) for x in a]
#  return hom(domain(f), codomain(g),  elem_type(codomain(g))[ g(f(x)) for x in a])
#end

function Base.:(*)(f::NfRelNSToNfRelNSMor_nf_elem, g::NfRelNSToNfRelNSMor_nf_elem)
  codomain(f) == domain(g) || throw("Maps not compatible")

  a = gens(domain(f))
  # I am a bit lazy here
  return hom(domain(f), codomain(g), hom(base_field(domain(f)), codomain(g), g(f(domain(f)(gen(base_field(domain(f))))))), NfRelNSElem{nf_elem}[ g(f(x)) for x in a], check = false)
end
#
#function Base.:(*)(f::NfRelToNfRelMor{nf_elem}, g::NfRelToNfRelNSMor{nf_elem})
#  codomain(f) == domain(g) || throw("Maps not compatible")
#
#  a = gen(domain(f))
#  return hom(domain(f), codomain(g), f.coeff_aut * g.coeff_aut, g(f(a)))
#end
#
#################################################################################
##
##  IsEqual
##
#################################################################################
#
#function Base.:(==)(f::NfRelNSToNfRelNSMor{T}, g::NfRelNSToNfRelNSMor{T}) where {T}
#  if domain(f) != domain(g) || codomain(f) != codomain(g)
#    return false
#  end
#
#  L = domain(f)
#  K = base_field(L)
#
#  if f.coeff_aut.prim_img != g.coeff_aut.prim_img
#    return false
#  end
#
#  for i = 1:ngens(L)
#    if f.emb[i] != g.emb[i]
#      return false
#    end
#  end
#
#  return true
#end
#
function _compute_preimg(f::NfRelNSToNfRelNSMor_nf_elem)
  #inv_base_field = inv(f.coeff_aut)
  L = domain(f)
  K = codomain(f)
  k = base_field(K)
  @assert k == base_field(L)
  B = basis(L)
  M = sparse_matrix(k)
  for i = 1:length(B)
    push!(M, SRow(f(B[i])))
  end
  gK = gens(K)
  imgs = Vector{NfRelNSElem{nf_elem}}(undef, length(gK))
  for i = 1:length(imgs)
    N = SRow(gK[i])
    S = solve(M, N)
    imgs[i] = sum(l*B[j] for (j, l) in S)
  end
  N = SRow(K(gen(k)))
  S = solve(M, N)
  img_gen_k = sum(l*B[j] for (j, l) in S)
  f.inverse_data = map_data(K, L, map_data(base_field(K), L, img_gen_k), imgs)

  #f.inv_coeff_aut = inv_base_field
  #f.inv_emb = imgs
  #local preimg 
  #let f = f
  #  function preimg(x::NfRelNSElem{nf_elem})
  #    b = x.data
  #    b1 = map_coeffs(f.inv_emb, b)
  #    return msubst(b1, f.inv_emb)
  #  end
  #end
  #f.header.preimage = preimg
  return nothing
end
#
function inv(f::NfRelNSToNfRelNSMor_nf_elem)
  _compute_preimg(f)
  g = NumFieldMor(codomain(f), domain(f))
  g.image_data = f.inverse_data
  g.inverse_data = f.image_data
  # Check
  a = domain(f)(gen(base_field(domain(f))))
  @assert g(f(a)) == a 
  @assert all(x -> x == g(f(x)), gens(domain(f)))
  a = domain(g)(gen(base_field(domain(g))))
  @assert f(g(a)) == a 
  @assert all(x -> x == f(g(x)), gens(domain(g)))

  return g
  #return hom(codomain(f), domain(f), f.inv_coeff_aut, f.inv_emb)
end

@inline ngens(R::Nemo.Generic.MPolyRing) = R.num_vars

function _prod(A, b)
  for a in A
    b = b * a
  end
  return b
end

#aparently, should be called evaluate, talk to Bill...
#definitely non-optimal, in particular for automorphisms
function msubst(f::Generic.MPoly{T}, v::Array{NfRelElem{T}, 1}) where T
  k = base_ring(parent(f))
  n = length(v)
  @assert n == ngens(parent(f))
  r = zero(parent(v[1]))
  L = parent(v[1])
  for i=1:length(f)
    #@show prod(v[j]^f.exps[j, i] for j=1:n)
    s = _prod((v[j]^f.exps[n - j + 1, i] for j=1:n), one(L))
    r += f.coeffs[i]* s
  end
  return r
end
function msubst(f::Generic.MPoly{T}, v::Array{NfRelNSElem{T}, 1}) where T
  k = base_ring(parent(f))
  n = length(v)
  @assert n == ngens(parent(f))
  r = zero(k)
  for i=1:length(f)
    r += f.coeffs[i]*prod(v[j]^f.exps[n - j + 1, i] for j=1:n)
  end
  return r
end

################################################################################
#
#  Permutation group from NfRelNSToNfRelNSMor
#
################################################################################

function _get_poly_from_elem(a::NfRelNSElem{nf_elem}, Qxy)
  K = base_field(parent(a))
  Qx = parent(K.pol)
  p = change_base_ring(a.data, x -> evaluate(Qx(x), gen(Qxy, nvars(Qxy))))
  p1 = evaluate(p, [i for i in 1:ngens(parent(a))], gens(Qxy)[1:end-1])
  res = coeff(p1, [0 for i = 1:nvars(parent(p1))])
  return res
end

function multivariate_from_tower(f::Generic.MPoly{nf_elem}, Qxy)
  M = MPolyBuildCtx(Qxy)
  K = base_ring(f)
  Qx = parent(K.pol)
  cvzip = zip(coeffs(f), exponent_vectors(f))
  for (c, v) in cvzip
    pc = Qx(c)
    for i = degree(pc):-1:0
      cpc = coeff(pc, i)
      if iszero(cpc)
        continue
      end
      vn = vcat(v, i)
      push_term!(M, cpc, vn)
    end
  end
  return finish(M)::fmpq_mpoly
end

function (Rxy::NmodMPolyRing)(f::fmpq_mpoly)
  R = base_ring(Rxy)
  res = change_base_ring(f, x -> divexact(R(numerator(x)), R(denominator(x))), Rxy)
  return res
end

function _get_polys_from_auto(f::NfRelNSToNfRelNSMor_nf_elem, Qxy)
  res = Vector{elem_type(Qxy)}(undef, nvars(Qxy))
  if isdefined(f.image_data.base_field_map_data, :prim_image)
    # ap is a constant, but there is no easy way to coerce to the base field
    ap = f.image_data.base_field_map_data.prim_image.data.coeffs[1]
  else
    ap = gen(base_field(codomain(f)))
  end
  K = base_field(codomain(f))
  res[nvars(Qxy)] = evaluate(parent(K.pol)(ap), gen(Qxy, nvars(Qxy)))
  for i = 1:nvars(Qxy)-1
    res[i] = multivariate_from_tower(image_generators(f)[i].data, Qxy)
  end
  return res
end

function Base.hash(f::nmod_mpoly, h::UInt)
  return UInt(1)
end

function permutation_group1(G::Vector{NfRelNSToNfRelNSMor_nf_elem})
  L = domain(G[1])
  K = base_field(L)
  dK = absolute_degree(L)
  d1 = numerator(discriminant(L, FlintQQ))
  p = 2
  while divisible(d1, p)
    p = next_prime(p)
  end
  R = ResidueRing(FlintZZ, p, cached = false)
  Rm, gRm = PolynomialRing(R, ngens(L)+1, cached = false)
  fmod = Vector{nmod_mpoly}(undef, ngens(L)+1)
  RQm, gRQm = PolynomialRing(FlintQQ, ngens(L)+1, cached = false)
  p1 = K.pol
  p1Q = evaluate(p1, gRQm[end])
  fmod[1] = Rm(p1Q)
  for i = 1:ngens(L)
    pp = L.pol[i]
    pp1 = multivariate_from_tower(pp, RQm)
    fmod[i+1] = Rm(pp1)
  end
  permutations = Array{Array{Int, 1},1}(undef, length(G))
  for i = 1:length(G)
    permutations[i] = Vector{Int}(undef, dK)
  end
  pols = Vector{Vector{nmod_mpoly}}(undef, dK)
  pols[1] = gRm
  ind = 2
  gpols = nmod_mpoly[Rm(elel) for elel in _get_polys_from_auto(G[1], RQm)]
  if gpols != gRm
    pols[ind] = gpols
    ind += 1
    gpol = nmod_mpoly[compose_mod(gpols[i], [j for j = 1:nvars(Rm)], pols[2], fmod) for i = 1:length(gpols)]
    while gRm != gpol
      pols[ind] = gpol
      ind += 1
      gpol = nmod_mpoly[compose_mod(gpol[i], [j for j in 1:nvars(Rm)], pols[2], fmod) for i = 1:length(gpols)]
    end
  end
  for i in 2:length(G)
    pi = nmod_mpoly[Rm(x) for x in _get_polys_from_auto(G[i], RQm)]
    if !(pi in pols[1:ind-1])
      previous_order = ind - 1
      pols[ind] = pi
      ind += 1
      for j in 2:previous_order
        pols[ind] = nmod_mpoly[compose_mod(pols[j][s], Int[z for z in 1:nvars(Rm)], pi, fmod) for s = 1:length(pi)]
        ind += 1
      end
      if ind - 1 == dK
        break
      end
      rep_pos = previous_order + 1
      while rep_pos <= ind - 1
        for k in 1:i
          po = nmod_mpoly[Rm(elel) for elel in _get_polys_from_auto(G[k], RQm)]
          att = nmod_mpoly[compose_mod(pols[rep_pos][s], Int[i for i in 1:nvars(Rm)], po, fmod) for s = 1:length(pols[rep_pos])]
          if !(att in pols[1:ind-1])
            pols[ind] = att
            ind += 1
            for j in 2:previous_order
              pols[ind] = nmod_mpoly[compose_mod(pols[j][s], Int[z for z in 1:nvars(Rm)], att, fmod) for s = 1:length(pols[j])]
              ind += 1
            end
            if ind - 1 == dK
              break
            end
          end
        end
        rep_pos = rep_pos + previous_order
      end
    end
  end
  #Now, I have the images mod p
  Dcreation = Vector{Tuple{Vector{nmod_mpoly}, Int}}(undef, length(pols))
  for i = 1:length(pols)
    Dcreation[i] = (pols[i], i)
  end

  gen_pols = Vector{nmod_mpoly}[nmod_mpoly[Rm(y) for y in _get_polys_from_auto(x, RQm)] for x in G]
  D = Dict(Dcreation)
  for s = 1:length(G)
    permutations[s][1] = D[gen_pols[s]]
    for i = 2:length(pols)
      permutations[s][i] = D[nmod_mpoly[compose_mod(gen_pols[s][t], Int[i for i in 1:nvars(Rm)], pols[i], fmod) for t = 1:length(gen_pols[s])]]
    end
  end
  return permutations
end


@doc Markdown.doc"""
    compose_mod(a::AbstractAlgebra.MPolyElem{T}, vars::Vector{Int}, vals::Vector{MPolyElem{T}}, mod::Vector{MPolyElem{T}}) where T <: FieldElement
Evaluate the polynomial by substituting in the supplied values in the array `vals` for
the corresponding variables with indices given by the array `vars`. The evaluation will
succeed if multiplication is defined between elements of the coefficient ring of $a$ and
elements of `vals`. The result will be reduced modulo "mod". If "mod" is a Groebner basis for the ideal 
the elements generate. 
"""
function compose_mod(a::S, vars::Vector{Int}, vals::Vector{S}, mod::Vector{S}) where S <:MPolyElem{T} where T <: RingElem
  unique(vars) != vars && error("Variables not unique")
  length(vars) != length(vals) && error("Number of variables does not match number of values")
  for i = 1:length(vars)
    if vars[i] < 1 || vars[i] > nvars(parent(a))
      error("Variable index not in range")
    end
  end
  if length(vars) == 0
    return a
  end
  powers = Dict{Int, S}[Dict{Int, S}() for i in 1:length(vals)]
  return _compose_mod(a, vars, vals, powers, mod)::S
end

function powmod(a::S, i::Union{Int, fmpz}, modu::Vector{S}) where S <:MPolyElem{T} where T <: RingElem
  if i == 0
    return one(parent(a))
  end
  if i == 1
    b = divrem(a, modu)[2]
    return b
  end
  if mod(i, 2) == 0
    j = div(i, 2)
    b = powmod(a, j, modu)
    b = b*b
    b = divrem(b, modu)[2]
    return b
  end
  b = divrem(a * powmod(a, i - 1, modu), modu)[2]
  return b
end

function mulmod(a::S, b::S, mod::Vector{S}) where S <:MPolyElem{T} where T <: RingElem
  return divrem(a*b, mod)[2]
end


function _compose_mod(a, vars, vals, powers, modu)
  S = parent(a)
  r = AbstractAlgebra.Generic.geobucket(S)
  cvzip = zip(coeffs(a), exponent_vectors(a))
  for (c, v) in cvzip
    t = one(S)
    for j = 1:length(vars)
      varnum = vars[j]
      exp = v[varnum]
      if !haskey(powers[j], exp)
        powers[j][exp] = powmod(vals[j], exp, modu)
      end
      t = mulmod(t, powers[j][exp], modu)
      v[varnum] = 0
    end
    M = MPolyBuildCtx(S)
    push_term!(M, c, v)
    push!(r, mulmod(t, finish(M), modu))
  end
  return finish(r)
end


function change_base_ring(p::MPolyElem{T}, g, new_polynomial_ring) where {T <: RingElement}
  cvzip = zip(coeffs(p), exponent_vectors(p))
  M = MPolyBuildCtx(new_polynomial_ring)
  for (c, v) in cvzip
    res = g(c)
    if !iszero(res)
      push_term!(M, g(c), v)
    end
  end
  return finish(M)::elem_type(new_polynomial_ring)
end


function Base.:(*)(f::Hecke.NfToNfRel, g::Hecke.NfRelToNfRelNSMor_nf_elem)
  @assert codomain(f) === domain(g)
  return hom(domain(f), codomain(g), g(f(gen(domain(f)))))
end
#
#function hom(K::AnticNumberField, L::NfRelNS{nf_elem}, img_gen::NfRelNSElem{nf_elem})
#  return Hecke.NfToNfRelNSMor(K, L, img_gen)
#end
#
#function image(f::Hecke.NfToNfRelNSMor, a::nf_elem)
#  K = parent(a)
#  Qx = parent(K.pol)
#  return evaluate(Qx(a), f.img_gen)
#end
#
#function preimage(phi::Hecke.NfToNfRelNSMor, a::NfRelNSElem{nf_elem})
#  @assert isdefined(phi, :preimg_base_field) && isdefined(phi, :preimgs)
#  f = data(a)
#  K = codomain(phi)
#  k = base_field(K)
#  R = parent(k.pol)
#  g = map_coeffs(x -> evaluate(R(x), phi.preimg_base_field), f)
#  return evaluate(g, phi.preimgs)
#end
#
#
<<<<<<< HEAD
function _compute_preimage(f::NumFieldMor{AnticNumberField, <:NfRelNS})
  K = domain(f)
  L = codomain(f)
  el = one(L)
  M = zero_matrix(FlintQQ, degree(K), degree(K))
  M[1, 1] = 1
  a = image_primitive_element(f)
  for i = 2:degree(K)
    el *= a
    v = absolute_coordinates(el)
    for j = 1:degree(K)
      M[i, j] = v[j]
    end
  end
  N = zero_matrix(FlintQQ, ngens(L)+1, degree(K))
  gk = L(gen(base_field(L)))
  v = absolute_coordinates(gk)
  for j = 1:degree(K)
    N[1, j] = v[j]
  end
  gL = gens(L)
  for i = 1:length(gL)
    v = absolute_coordinates(gL[i])
    for j = 1:degree(K)
      N[i+1, j] = v[j]
    end
  end
  fl, x = can_solve(M, N, side = :left)
  x1, den = _fmpq_mat_to_fmpz_mat_den(x)
  preimg_base_field = Nemo.elem_from_mat_row(K, x1, 1, den)
  preimgs = Vector{nf_elem}(undef, length(gL))
  for i = 1:length(gL)
    preimgs[i] = Nemo.elem_from_mat_row(K, x1, i+1, den)
  end
  f.preimage_data = map_data(L, K, preimg_base_field, preimgs)
  return nothing
=======
function degrees(L::NfRelNS)
  return Int[total_degree(x) for x in L.pol]
>>>>>>> 4283364d
end

function automorphisms(L::NfRelNS{T}) where T
  c = get_special(L, :automorphisms)
  if c !== nothing
    return c
  end
  auts = _automorphisms(L)
  Hecke.set_special(L, :automorphisms => auts)
  return auts
end

function _automorphisms(L::NfRelNS{T}) where T
  roots = Vector{elem_type(L)}[roots(isunivariate(x)[2], L) for x in L.pol]
  auts = Vector{NfRelNSToNfRelNSMor{T}}(undef, prod(length(x) for x in roots))
  ind = 1
  it = cartesian_product_iterator([1:length(roots[i]) for i in 1:length(roots)])
  for i in it
    embs = NfRelNSElem{T}[roots[j][i[j]] for j = 1:length(roots)]
    auts[ind] = hom(L, L, embs)
    ind += 1
  end
  return auts
end<|MERGE_RESOLUTION|>--- conflicted
+++ resolved
@@ -634,47 +634,8 @@
 #end
 #
 #
-<<<<<<< HEAD
-function _compute_preimage(f::NumFieldMor{AnticNumberField, <:NfRelNS})
-  K = domain(f)
-  L = codomain(f)
-  el = one(L)
-  M = zero_matrix(FlintQQ, degree(K), degree(K))
-  M[1, 1] = 1
-  a = image_primitive_element(f)
-  for i = 2:degree(K)
-    el *= a
-    v = absolute_coordinates(el)
-    for j = 1:degree(K)
-      M[i, j] = v[j]
-    end
-  end
-  N = zero_matrix(FlintQQ, ngens(L)+1, degree(K))
-  gk = L(gen(base_field(L)))
-  v = absolute_coordinates(gk)
-  for j = 1:degree(K)
-    N[1, j] = v[j]
-  end
-  gL = gens(L)
-  for i = 1:length(gL)
-    v = absolute_coordinates(gL[i])
-    for j = 1:degree(K)
-      N[i+1, j] = v[j]
-    end
-  end
-  fl, x = can_solve(M, N, side = :left)
-  x1, den = _fmpq_mat_to_fmpz_mat_den(x)
-  preimg_base_field = Nemo.elem_from_mat_row(K, x1, 1, den)
-  preimgs = Vector{nf_elem}(undef, length(gL))
-  for i = 1:length(gL)
-    preimgs[i] = Nemo.elem_from_mat_row(K, x1, i+1, den)
-  end
-  f.preimage_data = map_data(L, K, preimg_base_field, preimgs)
-  return nothing
-=======
 function degrees(L::NfRelNS)
   return Int[total_degree(x) for x in L.pol]
->>>>>>> 4283364d
 end
 
 function automorphisms(L::NfRelNS{T}) where T
