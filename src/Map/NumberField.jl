export extend, NfToNfMor, automorphisms

mutable struct NfToNfMor <: Map{AnticNumberField, AnticNumberField, HeckeMap, NfToNfMor}
  header::MapHeader{AnticNumberField, AnticNumberField}
  prim_img::nf_elem
  prim_preimg::nf_elem

  function NfToNfMor()
    z = new()
    z.header = MapHeader()
    return r
  end

  function NfToNfMor(K::AnticNumberField, L::AnticNumberField, y::nf_elem, isomorphism::Bool = false)
    z = new()
    z.prim_img = y

    function _image(x::nf_elem)
      g = parent(K.pol)(x)
      return evaluate(g, y)
    end

    if !isomorphism
      z.header = MapHeader(K, L, _image)
      return z
    end

    M = zero_matrix(FlintQQ, degree(L), degree(L))
    b = basis(K)
    for i = 1:degree(L)
      c = _image(b[i])

      for j = 1:degree(L)
        M[j, i] = coeff(c, j - 1)
      end
    end
    t = zero_matrix(FlintQQ, degree(L), 1)
    t[2, 1] = fmpq(1) # coefficient vector of gen(L)

    s = solve(M, t)
    z.prim_preimg = K(parent(K.pol)([ s[i, 1] for i = 1:degree(K) ]))

    function _preimage(x::nf_elem)
      g = parent(L.pol)(x)
      return evaluate(g, z.prim_preimg)
    end

    z.header = MapHeader(K, L, _image, _preimage)
    return z
  end
end

function _compute_preimg(m::NfToNfMor)
  # build the matrix for the basis change
  K = domain(m)
  L = codomain(m)
  M = zero_matrix(FlintQQ, degree(L), degree(L))
  b = basis(K)
  for i = 1:degree(L)
    c = m(b[i])
    for j = 1:degree(L)
      M[j, i] = coeff(c, j - 1)
    end
  end
  t = zero_matrix(FlintQQ, degree(L), 1)
  t[2, 1] = fmpq(1) # coefficient vector of gen(L)
  s = solve(M, t)
  m.prim_preimg = K(parent(K.pol)([ s[i, 1] for i = 1:degree(K) ]))
  return m.prim_preimg
end

function Base.:(==)(f::NfToNfMor, g::NfToNfMor)
  if (domain(f) != domain(g)) || (codomain(f) != codomain(g))
    return false
  end

  return f.prim_img == g.prim_img
end

function *(f::NfToNfMor, g::NfToNfMor)
  domain(f) == codomain(g) || throw("Maps not compatible")

  a = gen(domain(g))
  y = f(g(a))

  return NfToNfMor(domain(g), codomain(f), y)
end

function ^(f::NfToNfMor, b::Int)
  K = domain(f)
  @assert K == codomain(f)
  d = degree(K)
  b = mod(b, d)
  if b == 0
    return NfToNfMor(K, K, gen(K))
  elseif b == 1
    return f
  else
    bit = ~((~UInt(0)) >> 1)
    while (UInt(bit) & b) == 0
      bit >>= 1
    end
    z = f
    bit >>= 1
    while bit != 0
      z = z * z
      if (UInt(bit) & b) != 0
        z = z * f
      end
      bit >>= 1
    end
    return z
  end
end

Base.copy(f::NfToNfMor) = f

Base.hash(f::NfToNfMor, h::UInt) = Base.hash(f.prim_img, h)

function show(io::IO, h::NfToNfMor)
  if domain(h) == codomain(h)
    println(io, "Automorphism of ", domain(h))
  else
    println(io, "Injection of ", domain(h), " into ", codomain(h))
  end
  println(io, "defined by ", gen(domain(h)), " -> ", h.prim_img)
end


function automorphisms(K::AnticNumberField)
<<<<<<< HEAD
  try
    Aut = _get_automorphisms_nf(K)::Vector{NfToNfMor}
    return copy(Aut)
  catch e
    if !isa(e, AccessorNotSetError)
      rethrow(e)
    end
  end
  f = K.pol
  Kt, t = PolynomialRing(K, "t", cached = false)
  f1 = evaluate(f, t)
  divpol = Kt(nf_elem[-gen(K), K(1)])
  f1 = divexact(f1, divpol)
  lr = roots(f1, div(degree(K), 2))::Vector{nf_elem}
  Aut1 = Vector{NfToNfMor}(undef, length(lr)+1)
=======
  #try
  #  Aut = _get_automorphisms_nf(K)
  #  return copy(Aut)::Vector{NfToNfMor}
  #catch e
  #  if !isa(e, AccessorNotSetError)
  #    rethrow(e)
  #  end
  #end
  f = K.pol
  Kt, t = PolynomialRing(K, "t", cached = false)
  f1 = evaluate(f, t)
  f1 = divexact(f1, t - gen(K))
  lr = roots(f1, max_roots = div(degree(K), 2))
  push!(lr, gen(K))
  Aut = Array{NfToNfMor, 1}(undef, length(lr))
>>>>>>> 001c0ce6
  for i = 1:length(lr)
    Aut1[i] = NfToNfMor(K, K, lr[i])
  end
  Aut1[end] = NfToNfMor(K, K, gen(K))
  auts = closure(Aut1, degree(K))
  _set_automorphisms_nf(K, auts)
  return copy(auts)::Vector{NfToNfMor}

end

hom(K::AnticNumberField, L::AnticNumberField, a::nf_elem) = NfToNfMor(K, L, a)<|MERGE_RESOLUTION|>--- conflicted
+++ resolved
@@ -128,7 +128,6 @@
 
 
 function automorphisms(K::AnticNumberField)
-<<<<<<< HEAD
   try
     Aut = _get_automorphisms_nf(K)::Vector{NfToNfMor}
     return copy(Aut)
@@ -142,25 +141,8 @@
   f1 = evaluate(f, t)
   divpol = Kt(nf_elem[-gen(K), K(1)])
   f1 = divexact(f1, divpol)
-  lr = roots(f1, div(degree(K), 2))::Vector{nf_elem}
+  lr = roots(f1, div(degree(K), 2))
   Aut1 = Vector{NfToNfMor}(undef, length(lr)+1)
-=======
-  #try
-  #  Aut = _get_automorphisms_nf(K)
-  #  return copy(Aut)::Vector{NfToNfMor}
-  #catch e
-  #  if !isa(e, AccessorNotSetError)
-  #    rethrow(e)
-  #  end
-  #end
-  f = K.pol
-  Kt, t = PolynomialRing(K, "t", cached = false)
-  f1 = evaluate(f, t)
-  f1 = divexact(f1, t - gen(K))
-  lr = roots(f1, max_roots = div(degree(K), 2))
-  push!(lr, gen(K))
-  Aut = Array{NfToNfMor, 1}(undef, length(lr))
->>>>>>> 001c0ce6
   for i = 1:length(lr)
     Aut1[i] = NfToNfMor(K, K, lr[i])
   end
@@ -168,7 +150,6 @@
   auts = closure(Aut1, degree(K))
   _set_automorphisms_nf(K, auts)
   return copy(auts)::Vector{NfToNfMor}
-
 end
 
 hom(K::AnticNumberField, L::AnticNumberField, a::nf_elem) = NfToNfMor(K, L, a)